--- conflicted
+++ resolved
@@ -108,20 +108,16 @@
                 )
 
     if key.balance < COST_PER_REQUEST:
-<<<<<<< HEAD
-        raise HTTPException(status_code=402, detail=f"Insufficient balance: {COST_PER_REQUEST} mSats required. {key.balance} available.")
-=======
         raise HTTPException(
             status_code=402,
             detail={
                 "error": {
-                    "message": "Insufficient balance",
+                    "message": f"Insufficient balance: {COST_PER_REQUEST} mSats required. {key.balance} available.",
                     "type": "insufficient_quota",
                     "code": "insufficient_balance"
                 }
             }
         )
->>>>>>> 705d273a
 
     # Charge the base cost for the request
     key.balance -= COST_PER_REQUEST
@@ -171,10 +167,6 @@
             )
         model = next(model for model in MODELS if model.id == response_model)
         if model.sats_pricing is None:
-<<<<<<< HEAD
-            raise HTTPException(status_code=400, detail="Model pricing not defined")
-        # TODO: Rename,  This is named very close to COST_PER_1K_OUTPUT_TOKENS
-=======
             raise HTTPException(
                 status_code=400,
                 detail={
@@ -186,7 +178,6 @@
                 }
             )
 
->>>>>>> 705d273a
         MSATS_PER_1K_INPUT_TOKENS = model.sats_pricing.prompt * 1_000_000
         MSATS_PER_1K_OUTPUT_TOKENS = model.sats_pricing.completion * 1_000_000
 
