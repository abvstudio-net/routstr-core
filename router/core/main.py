import asyncio
import os
from contextlib import asynccontextmanager
from typing import AsyncGenerator

from fastapi import FastAPI
from fastapi.middleware.cors import CORSMiddleware

from ..balance import balance_router, deprecated_wallet_router
from ..discovery import providers_router
from ..payment.models import MODELS, models_router, update_sats_pricing
from ..proxy import proxy_router
from ..wallet import periodic_payout
from .admin import admin_router
from .db import init_db
from .logging import get_logger, setup_logging

# Initialize logging first
setup_logging()
logger = get_logger(__name__)

__version__ = "0.1.0"


@asynccontextmanager
async def lifespan(_: FastAPI) -> AsyncGenerator[None, None]:
    logger.info("Application startup initiated", extra={"version": __version__})

    # Initialize task variables to None
    pricing_task = None
    refund_task = None
    payout_task = None

    try:
        await init_db()

        pricing_task = asyncio.create_task(update_sats_pricing())
        payout_task = asyncio.create_task(periodic_payout())

        yield

    except Exception as e:
        logger.error(
            "Application startup failed",
            extra={"error": str(e), "error_type": type(e).__name__},
        )
        raise
    finally:
        logger.info("Application shutdown initiated")

<<<<<<< HEAD
        # Cancel tasks if they were created
        if refund_task:
            refund_task.cancel()
        if pricing_task:
            pricing_task.cancel()
        if payout_task:
            payout_task.cancel()

        try:
            # Only gather tasks that were created
            tasks_to_wait = [
                task for task in [pricing_task, refund_task, payout_task] if task
            ]
            if tasks_to_wait:
                await asyncio.gather(*tasks_to_wait, return_exceptions=True)
=======
        pricing_task.cancel()
        payout_task.cancel()

        try:
            await asyncio.gather(pricing_task, payout_task, return_exceptions=True)
>>>>>>> 6fdbdb2b
            logger.info("Background tasks stopped successfully")
        except Exception as e:
            logger.error(
                "Error stopping background tasks",
                extra={"error": str(e), "error_type": type(e).__name__},
            )


app = FastAPI(
    version=__version__,
    title=os.environ.get("NAME", "ARoutstrNode" + __version__),
    description=os.environ.get("DESCRIPTION", "A Routstr Node"),
    contact={"name": os.environ.get("NAME", ""), "npub": os.environ.get("NPUB", "")},
    lifespan=lifespan,
)

# Configure CORS
app.add_middleware(
    CORSMiddleware,
    allow_origins=os.environ.get("CORS_ORIGINS", "*").split(","),
    allow_credentials=True,
    allow_methods=["*"],
    allow_headers=["*"],
)


@app.get("/", include_in_schema=False)
@app.get("/v1/info")
async def info() -> dict:
    logger.info("Info endpoint accessed")
    return {
        "name": app.title,
        "description": app.description,
        "version": __version__,
        "npub": os.environ.get("NPUB", ""),
        "mints": os.environ.get("CASHU_MINTS", "").split(","),
        "http_url": os.environ.get("HTTP_URL", ""),
        "onion_url": os.environ.get("ONION_URL", ""),
        "models": MODELS,
    }


app.include_router(models_router)
app.include_router(admin_router)
app.include_router(balance_router)
app.include_router(deprecated_wallet_router)
app.include_router(providers_router)
app.include_router(proxy_router)<|MERGE_RESOLUTION|>--- conflicted
+++ resolved
@@ -26,9 +26,7 @@
 async def lifespan(_: FastAPI) -> AsyncGenerator[None, None]:
     logger.info("Application startup initiated", extra={"version": __version__})
 
-    # Initialize task variables to None
     pricing_task = None
-    refund_task = None
     payout_task = None
 
     try:
@@ -48,29 +46,11 @@
     finally:
         logger.info("Application shutdown initiated")
 
-<<<<<<< HEAD
-        # Cancel tasks if they were created
-        if refund_task:
-            refund_task.cancel()
-        if pricing_task:
-            pricing_task.cancel()
-        if payout_task:
-            payout_task.cancel()
-
-        try:
-            # Only gather tasks that were created
-            tasks_to_wait = [
-                task for task in [pricing_task, refund_task, payout_task] if task
-            ]
-            if tasks_to_wait:
-                await asyncio.gather(*tasks_to_wait, return_exceptions=True)
-=======
         pricing_task.cancel()
         payout_task.cancel()
 
         try:
             await asyncio.gather(pricing_task, payout_task, return_exceptions=True)
->>>>>>> 6fdbdb2b
             logger.info("Background tasks stopped successfully")
         except Exception as e:
             logger.error(
