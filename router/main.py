import asyncio
import os
from fastapi import FastAPI
from fastapi.middleware.cors import CORSMiddleware

from .db import init_db
from .admin import admin_router
from .proxy import proxy_router
from .account import account_router
<<<<<<< HEAD
=======
from .cashu import _initialize_wallet, check_for_refunds
>>>>>>> 4b9974b0
from .models import MODELS, update_sats_pricing
from .discovery import providers_router


__version__ = "0.0.1"

app = FastAPI(
    version=__version__,
    title=os.environ.get("NAME", "ARoutstrNode" + __version__),
    description=os.environ.get("DESCRIPTION", "A Routstr Node"),
    contact={"name": os.environ.get("NAME", ""), "npub": os.environ.get("NPUB", "")},
)

# Configure CORS
app.add_middleware(
    CORSMiddleware,
    allow_origins=os.environ.get("CORS_ORIGINS", "*").split(","),
    allow_credentials=True,
    allow_methods=["*"],
    allow_headers=["*"],
)


@app.get("/")
async def info():
    return {
        "name": app.title,
        "description": app.description,
        "version": __version__,
        "npub": os.environ.get("NPUB", ""),
        "mint": os.environ.get("MINT", ""),
        "http_url": os.environ.get("HTTP_URL", ""),
        "onion_url": os.environ.get("ONION_URL", ""),
        "models": MODELS,
    }


app.include_router(admin_router)
app.include_router(account_router)
app.include_router(providers_router)
app.include_router(proxy_router)


@app.on_event("startup")
async def startup_event():
    await init_db()
<<<<<<< HEAD
    asyncio.create_task(update_sats_pricing())
=======
    await _initialize_wallet()
    asyncio.create_task(update_sats_pricing())
    asyncio.create_task(check_for_refunds())
>>>>>>> 4b9974b0
<|MERGE_RESOLUTION|>--- conflicted
+++ resolved
@@ -7,11 +7,8 @@
 from .admin import admin_router
 from .proxy import proxy_router
 from .account import account_router
-<<<<<<< HEAD
-=======
-from .cashu import _initialize_wallet, check_for_refunds
->>>>>>> 4b9974b0
 from .models import MODELS, update_sats_pricing
+from .cashu import check_for_refunds
 from .discovery import providers_router
 
 
@@ -57,10 +54,5 @@
 @app.on_event("startup")
 async def startup_event():
     await init_db()
-<<<<<<< HEAD
     asyncio.create_task(update_sats_pricing())
-=======
-    await _initialize_wallet()
-    asyncio.create_task(update_sats_pricing())
-    asyncio.create_task(check_for_refunds())
->>>>>>> 4b9974b0
+    asyncio.create_task(check_for_refunds())