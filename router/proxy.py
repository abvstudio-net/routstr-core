import json
import re
import traceback
from typing import AsyncGenerator

import httpx
from fastapi import APIRouter, BackgroundTasks, Depends, HTTPException, Request
from fastapi.responses import Response, StreamingResponse

from router.logging.logging_config import get_logger
from router.payment.helpers import (
    UPSTREAM_BASE_URL,
    check_token_balance,
    create_error_response,
    prepare_upstream_headers,
)
from router.payment.x_cashu import x_cashu_handler

from .auth import (
    adjust_payment_for_tokens,
    pay_for_request,
    revert_pay_for_request,
    validate_bearer_key,
)
from .db import ApiKey, AsyncSession, create_session, get_session

logger = get_logger(__name__)
proxy_router = APIRouter()


async def handle_streaming_chat_completion(
    response: httpx.Response, key: ApiKey, session: AsyncSession
) -> StreamingResponse:
    """Handle streaming chat completion responses with token-based pricing."""
    logger.info(
        "Processing streaming chat completion",
        extra={
            "key_hash": key.hashed_key[:8] + "...",
            "key_balance": key.balance,
            "response_status": response.status_code,
        },
    )

    async def stream_with_cost() -> AsyncGenerator[bytes, None]:
        # Store all chunks to analyze
        stored_chunks = []

        async for chunk in response.aiter_bytes():
            # Store chunk for later analysis
            stored_chunks.append(chunk)

            # Pass through each chunk to client
            yield chunk

        logger.debug(
            "Streaming completed, analyzing usage data",
            extra={
                "key_hash": key.hashed_key[:8] + "...",
                "chunks_count": len(stored_chunks),
            },
        )

        # Process stored chunks to find usage data
        # Start from the end and work backwards
        for i in range(len(stored_chunks) - 1, -1, -1):
            chunk = stored_chunks[i]
            if not chunk or chunk == b"":
                continue

            try:
                # Split by "data: " to get individual SSE events
                events = re.split(b"data: ", chunk)
                for event_data in events:
                    if (
                        not event_data
                        or event_data.strip() == b"[DONE]"
                        or event_data.strip() == b""
                    ):
                        continue

                    try:
                        data = json.loads(event_data)
                        if (
                            "usage" in data
                            and data["usage"] is not None
                            and isinstance(data["usage"], dict)
                        ):
                            logger.info(
                                "Found usage data in streaming response",
                                extra={
                                    "key_hash": key.hashed_key[:8] + "...",
                                    "usage_data": data["usage"],
                                    "model": data.get("model", "unknown"),
                                },
                            )

                            # Found usage data, calculate cost
                            # Create a new session for this operation
                            async with create_session() as new_session:
                                # Re-fetch the key in the new session
                                fresh_key = await new_session.get(
                                    key.__class__, key.hashed_key
                                )
                                if fresh_key:
                                    try:
                                        cost_data = await adjust_payment_for_tokens(
                                            fresh_key, data, new_session
                                        )
                                        logger.info(
                                            "Token adjustment completed for streaming",
                                            extra={
                                                "key_hash": key.hashed_key[:8] + "...",
                                                "cost_data": cost_data,
                                                "balance_after_adjustment": fresh_key.balance,
                                            },
                                        )
                                        # Format as SSE and yield
                                        cost_json = json.dumps({"cost": cost_data})
                                        yield f"data: {cost_json}\n\n".encode()
                                    except Exception as cost_error:
                                        logger.error(
                                            "Error adjusting payment for streaming tokens",
                                            extra={
                                                "error": str(cost_error),
                                                "error_type": type(cost_error).__name__,
                                                "key_hash": key.hashed_key[:8] + "...",
                                            },
                                        )
                            break
                    except json.JSONDecodeError:
                        continue

            except Exception as e:
                logger.error(
                    "Error processing streaming response chunk",
                    extra={
                        "error": str(e),
                        "error_type": type(e).__name__,
                        "key_hash": key.hashed_key[:8] + "...",
                    },
                )

    return StreamingResponse(
        stream_with_cost(),
        status_code=response.status_code,
        headers=dict(response.headers),
    )


async def handle_non_streaming_chat_completion(
    response: httpx.Response, key: ApiKey, session: AsyncSession
) -> Response:
    """Handle non-streaming chat completion responses with token-based pricing."""
    logger.info(
        "Processing non-streaming chat completion",
        extra={
            "key_hash": key.hashed_key[:8] + "...",
            "key_balance": key.balance,
            "response_status": response.status_code,
        },
    )

    try:
        content = await response.aread()
        response_json = json.loads(content)

        logger.debug(
            "Parsed response JSON",
            extra={
                "key_hash": key.hashed_key[:8] + "...",
                "model": response_json.get("model", "unknown"),
                "has_usage": "usage" in response_json,
            },
        )

        cost_data = await adjust_payment_for_tokens(key, response_json, session)
        response_json["cost"] = cost_data

        logger.info(
            "Token adjustment completed for non-streaming",
            extra={
                "key_hash": key.hashed_key[:8] + "...",
                "cost_data": cost_data,
                "model": response_json.get("model", "unknown"),
                "balance_after_adjustment": key.balance,
            },
        )

        # Keep only standard headers that are safe to pass through
        allowed_headers = {
            "content-type",
            "cache-control",
            "date",
            "vary",
            "access-control-allow-origin",
            "access-control-allow-methods",
            "access-control-allow-headers",
            "access-control-allow-credentials",
            "access-control-expose-headers",
            "access-control-max-age",
        }

        response_headers = {
            k: v for k, v in response.headers.items() if k.lower() in allowed_headers
        }

        return Response(
            content=json.dumps(response_json).encode(),
            status_code=response.status_code,
            headers=response_headers,
            media_type="application/json",
        )
    except json.JSONDecodeError as e:
        logger.error(
            "Failed to parse JSON from upstream response",
            extra={
                "error": str(e),
                "key_hash": key.hashed_key[:8] + "...",
                "content_preview": content[:200].decode(errors="ignore")
                if content
                else "empty",
            },
        )
        raise
    except Exception as e:
        logger.error(
            "Error processing non-streaming chat completion",
            extra={
                "error": str(e),
                "error_type": type(e).__name__,
                "key_hash": key.hashed_key[:8] + "...",
            },
        )
        raise


async def forward_to_upstream(
    request: Request,
    path: str,
    headers: dict,
    request_body: bytes | None,
    key: ApiKey,
    session: AsyncSession,
) -> Response | StreamingResponse:
    """Forward request to upstream and handle the response."""
    if path.startswith("v1/"):
        path = path.replace("v1/", "")

    url = f"{UPSTREAM_BASE_URL}/{path}"

    logger.info(
        "Forwarding request to upstream",
        extra={
            "url": url,
            "method": request.method,
            "path": path,
            "key_hash": key.hashed_key[:8] + "...",
            "key_balance": key.balance,
            "has_request_body": request_body is not None,
        },
    )

    client = httpx.AsyncClient(
        transport=httpx.AsyncHTTPTransport(retries=1),
        timeout=None,  # No timeout - requests can take as long as needed
    )

    try:
        # Use the pre-read body if available, otherwise stream
        if request_body is not None:
            response = await client.send(
                client.build_request(
                    request.method,
                    url,
                    headers=headers,
                    content=request_body,
                    params=request.query_params,
                ),
                stream=True,
            )
        else:
            response = await client.send(
                client.build_request(
                    request.method,
                    url,
                    headers=headers,
                    content=request.stream(),
                    params=request.query_params,
                ),
                stream=True,
            )

        logger.info(
            "Received upstream response",
            extra={
                "status_code": response.status_code,
                "path": path,
                "key_hash": key.hashed_key[:8] + "...",
                "content_type": response.headers.get("content-type", "unknown"),
            },
        )

        # For chat completions, we need to handle token-based pricing
        if path.endswith("chat/completions"):
            # Check if client requested streaming
            client_wants_streaming = False
            if request_body:
                try:
                    request_data = json.loads(request_body)
                    client_wants_streaming = request_data.get("stream", False)
                    logger.debug(
                        "Chat completion request analysis",
                        extra={
                            "client_wants_streaming": client_wants_streaming,
                            "model": request_data.get("model", "unknown"),
                            "key_hash": key.hashed_key[:8] + "...",
                        },
                    )
                except json.JSONDecodeError:
                    logger.warning(
                        "Failed to parse request body JSON for streaming detection"
                    )

            # Handle both streaming and non-streaming responses
            content_type = response.headers.get("content-type", "")
            upstream_is_streaming = "text/event-stream" in content_type
            is_streaming = client_wants_streaming and upstream_is_streaming

            logger.debug(
                "Response type analysis",
                extra={
                    "is_streaming": is_streaming,
                    "client_wants_streaming": client_wants_streaming,
                    "upstream_is_streaming": upstream_is_streaming,
                    "content_type": content_type,
                    "key_hash": key.hashed_key[:8] + "...",
                },
            )

            if is_streaming and response.status_code == 200:
                # Process streaming response and extract cost from the last chunk
                result = await handle_streaming_chat_completion(response, key, session)
                background_tasks = BackgroundTasks()
                background_tasks.add_task(response.aclose)
                background_tasks.add_task(client.aclose)
                result.background = background_tasks
                return result

            elif response.status_code == 200:
                # Handle non-streaming response
                try:
                    return await handle_non_streaming_chat_completion(
                        response, key, session
                    )
                finally:
                    await response.aclose()
                    await client.aclose()

        # For all other responses, stream the response
        background_tasks = BackgroundTasks()
        background_tasks.add_task(response.aclose)
        background_tasks.add_task(client.aclose)

        logger.debug(
            "Streaming non-chat response",
            extra={
                "path": path,
                "status_code": response.status_code,
                "key_hash": key.hashed_key[:8] + "...",
            },
        )

        return StreamingResponse(
            response.aiter_bytes(),
            status_code=response.status_code,
            headers=dict(response.headers),
            background=background_tasks,
        )

    except httpx.RequestError as exc:
        await client.aclose()
        error_type = type(exc).__name__
        error_details = str(exc)

        logger.error(
            "HTTP request error to upstream",
            extra={
                "error_type": error_type,
                "error_details": error_details,
                "method": request.method,
                "url": url,
                "path": path,
                "query_params": dict(request.query_params),
                "key_hash": key.hashed_key[:8] + "...",
            },
        )

        # Provide more specific error messages based on the error type
        if isinstance(exc, httpx.ConnectError):
            error_message = "Unable to connect to upstream service"
        elif isinstance(exc, httpx.TimeoutException):
            error_message = "Upstream service request timed out"
        elif isinstance(exc, httpx.NetworkError):
            error_message = "Network error while connecting to upstream service"
        else:
            error_message = f"Error connecting to upstream service: {error_type}"

        return create_error_response("upstream_error", error_message, 502)

    except Exception as exc:
        await client.aclose()
        tb = traceback.format_exc()

        logger.error(
            "Unexpected error in upstream forwarding",
            extra={
                "error": str(exc),
                "error_type": type(exc).__name__,
                "method": request.method,
                "url": url,
                "path": path,
                "query_params": dict(request.query_params),
                "key_hash": key.hashed_key[:8] + "...",
                "traceback": tb,
            },
        )

        return create_error_response(
            "internal_error", "An unexpected server error occurred", 500
        )


@proxy_router.api_route("/{path:path}", methods=["GET", "POST"], response_model=None)
async def proxy(
    request: Request, path: str, session: AsyncSession = Depends(get_session)
) -> Response | StreamingResponse:
    """Main proxy endpoint handler."""
    logger.info(
        "Received proxy request",
        extra={
            "method": request.method,
            "path": path,
            "client_host": request.client.host if request.client else "unknown",
            "user_agent": request.headers.get("user-agent", "unknown")[:100],
        },
    )

    request_body = await request.body()
    headers = dict(request.headers)

    # Parse JSON body if present, handle empty/invalid JSON
    request_body_dict = {}
    if request_body:
        try:
            request_body_dict = json.loads(request_body)
            logger.debug(
                "Request body parsed",
                extra={
                    "path": path,
                    "body_keys": list(request_body_dict.keys()),
                    "model": request_body_dict.get("model", "not_specified"),
                },
            )
        except json.JSONDecodeError as e:
            logger.error(
                "Invalid JSON in request body",
                extra={
                    "error": str(e),
                    "path": path,
                    "body_preview": request_body[:200].decode(errors="ignore")
                    if request_body
                    else "empty",
                },
            )
            return Response(
                content=json.dumps(
                    {"error": {"type": "invalid_request_error", "code": "invalid_json"}}
                ),
                status_code=400,
                media_type="application/json",
            )

    # Check token balance for all requests to get currency unit
<<<<<<< HEAD
    try:
        unit = check_token_balance(headers, request_body_dict)
        logger.debug(
            "Token balance check completed", extra={"path": path, "unit": unit}
        )
    except HTTPException as e:
        logger.warning(
            "Token balance check failed",
            extra={"path": path, "status_code": e.status_code, "detail": str(e.detail)},
        )
        raise
=======
    _ = check_token_balance(headers, request_body_dict)
>>>>>>> 75606391

    # Handle authentication
    if x_cashu := headers.get("x-cashu", None):
        logger.info(
            "Processing X-Cashu payment",
            extra={
                "path": path,
                "token_preview": x_cashu[:20] + "..." if len(x_cashu) > 20 else x_cashu,
            },
        )
        return await x_cashu_handler(request, x_cashu, path)

    elif auth := headers.get("authorization", None):
        logger.debug(
            "Processing bearer token authentication",
            extra={
                "path": path,
                "token_preview": auth[:20] + "..." if len(auth) > 20 else auth,
            },
        )
        key = await get_bearer_token_key(headers, path, session, auth)

    else:
        if request.method not in ["GET"]:
            logger.warning(
                "Unauthorized request - no authentication provided",
                extra={"method": request.method, "path": path},
            )
            return Response(
                content=json.dumps({"detail": "Unauthorized"}),
                status_code=401,
                media_type="application/json",
            )

        logger.debug("Processing unauthenticated GET request", extra={"path": path})
        # Prepare headers for upstream
        headers = prepare_upstream_headers(dict(request.headers))
        return await forward_get_to_upstream(request, path, headers)

    cost_per_request = 0
    # Only pay for request if we have request body data (for completions endpoints)
    if request_body_dict:
<<<<<<< HEAD
        logger.info(
            "Processing payment for request",
            extra={
                "path": path,
                "key_hash": key.hashed_key[:8] + "...",
                "key_balance_before": key.balance,
                "model": request_body_dict.get("model", "unknown"),
            },
        )

        try:
            await pay_for_request(key, session, request_body_dict)
            logger.info(
                "Payment processed successfully",
                extra={
                    "path": path,
                    "key_hash": key.hashed_key[:8] + "...",
                    "key_balance_after": key.balance,
                    "model": request_body_dict.get("model", "unknown"),
                },
            )
        except Exception as e:
            logger.error(
                "Payment processing failed",
                extra={
                    "error": str(e),
                    "error_type": type(e).__name__,
                    "path": path,
                    "key_hash": key.hashed_key[:8] + "...",
                },
            )
            raise
=======
        cost_per_request = await pay_for_request(key, session, request_body_dict)
>>>>>>> 75606391

    # Prepare headers for upstream
    headers = prepare_upstream_headers(dict(request.headers))

    # Forward to upstream and handle response
    response = await forward_to_upstream(
        request, path, headers, request_body, key, session
    )

<<<<<<< HEAD
    if response.status_code != 200 and key.refund_address == "X-CASHU":
        logger.warning(
            "Upstream request failed, processing X-Cashu refund",
            extra={
                "status_code": response.status_code,
                "path": path,
                "key_hash": key.hashed_key[:8] + "...",
                "key_balance": key.balance,
            },
        )

        try:
            refund_token = await x_cashu_refund(key, session, unit)
            logger.info(
                "X-Cashu refund processed for failed request",
                extra={
                    "status_code": response.status_code,
                    "key_hash": key.hashed_key[:8] + "...",
                    "refund_token_preview": refund_token[:20] + "..."
                    if len(refund_token) > 20
                    else refund_token,
                    "balance_after_refund": key.balance,
                },
            )

            response = Response(
                content=json.dumps(
                    {
                        "error": {
                            "message": "Error forwarding request to upstream",
                            "type": "upstream_error",
                            "code": response.status_code,
                            "refund_token": refund_token,
                        }
                    }
                ),
                status_code=response.status_code,
                media_type="application/json",
            )
            response.headers["X-Cashu"] = refund_token
            return response
        except Exception as refund_error:
            logger.error(
                "Failed to process X-Cashu refund",
                extra={
                    "error": str(refund_error),
                    "error_type": type(refund_error).__name__,
                    "key_hash": key.hashed_key[:8] + "...",
                },
            )

    if key.refund_address == "X-CASHU":
        logger.info(
            "Processing final X-Cashu refund",
            extra={"key_hash": key.hashed_key[:8] + "...", "key_balance": key.balance},
        )

        try:
            refund_token = await x_cashu_refund(key, session, unit)
            response.headers["X-Cashu"] = refund_token
            logger.info(
                "Final X-Cashu refund processed",
                extra={
                    "key_hash": key.hashed_key[:8] + "...",
                    "refund_token_preview": refund_token[:20] + "..."
                    if len(refund_token) > 20
                    else refund_token,
                    "balance_after_final_refund": key.balance,
                },
            )
        except Exception as refund_error:
            logger.error(
                "Failed to process final X-Cashu refund",
                extra={
                    "error": str(refund_error),
                    "error_type": type(refund_error).__name__,
                    "key_hash": key.hashed_key[:8] + "...",
                },
            )

    logger.info(
        "Proxy request completed",
        extra={
            "path": path,
            "status_code": response.status_code,
            "key_hash": key.hashed_key[:8] + "...",
            "final_key_balance": key.balance,
        },
    )
=======
    if response.status_code != 200:
        await revert_pay_for_request(key, session, cost_per_request)
>>>>>>> 75606391

    return response


async def get_bearer_token_key(
    headers: dict, path: str, session: AsyncSession, auth: str
) -> ApiKey:
    """Handle bearer token authentication proxy requests."""
    bearer_key = auth.replace("Bearer ", "") if auth.startswith("Bearer ") else ""
    refund_address = headers.get("Refund-LNURL", None)
    key_expiry_time = headers.get("Key-Expiry-Time", None)

    logger.debug(
        "Processing bearer token",
        extra={
            "path": path,
            "has_refund_address": bool(refund_address),
            "has_expiry_time": bool(key_expiry_time),
            "bearer_key_preview": bearer_key[:20] + "..."
            if len(bearer_key) > 20
            else bearer_key,
        },
    )

    # Validate key_expiry_time header
    if key_expiry_time:
        try:
            key_expiry_time = int(key_expiry_time)  # type: ignore
            logger.debug(
                "Key expiry time validated",
                extra={"expiry_time": key_expiry_time, "path": path},
            )
        except ValueError:
            logger.error(
                "Invalid Key-Expiry-Time header",
                extra={"key_expiry_time": key_expiry_time, "path": path},
            )
            raise HTTPException(
                status_code=400,
                detail="Invalid Key-Expiry-Time: must be a valid Unix timestamp",
            )
        if not refund_address:
            logger.error(
                "Missing Refund-LNURL header with Key-Expiry-Time",
                extra={"path": path, "expiry_time": key_expiry_time},
            )
            raise HTTPException(
                status_code=400,
                detail="Error: Refund-LNURL header required when using Key-Expiry-Time",
            )
    else:
        key_expiry_time = None

    try:
        key = await validate_bearer_key(
            bearer_key,
            session,
            refund_address,
            key_expiry_time,  # type: ignore
        )
        logger.info(
            "Bearer token validated successfully",
            extra={
                "path": path,
                "key_hash": key.hashed_key[:8] + "...",
                "key_balance": key.balance,
            },
        )
        return key
    except Exception as e:
        logger.error(
            "Bearer token validation failed",
            extra={
                "error": str(e),
                "error_type": type(e).__name__,
                "path": path,
                "bearer_key_preview": bearer_key[:20] + "..."
                if len(bearer_key) > 20
                else bearer_key,
            },
        )
        raise


async def forward_get_to_upstream(
    request: Request,
    path: str,
    headers: dict,
) -> Response | StreamingResponse:
    """Forward request to upstream and handle the response."""
    if path.startswith("v1/"):
        path = path.replace("v1/", "")

    url = f"{UPSTREAM_BASE_URL}/{path}"

    logger.info(
        "Forwarding GET request to upstream",
        extra={"url": url, "method": request.method, "path": path},
    )

    async with httpx.AsyncClient(
        transport=httpx.AsyncHTTPTransport(retries=1),
        timeout=None,
    ) as client:
        try:
            response = await client.send(
                client.build_request(
                    request.method,
                    url,
                    headers=headers,
                    content=request.stream(),
                    params=request.query_params,
                ),
            )

            logger.info(
                "GET request forwarded successfully",
                extra={"path": path, "status_code": response.status_code},
            )

            return StreamingResponse(
                response.aiter_bytes(),
                status_code=response.status_code,
                headers=dict(response.headers),
            )
        except Exception as exc:
            tb = traceback.format_exc()
            logger.error(
                "Error forwarding GET request",
                extra={
                    "error": str(exc),
                    "error_type": type(exc).__name__,
                    "method": request.method,
                    "url": url,
                    "path": path,
                    "query_params": dict(request.query_params),
                    "traceback": tb,
                },
            )
            return create_error_response(
                "internal_error", "An unexpected server error occurred", 500
            )<|MERGE_RESOLUTION|>--- conflicted
+++ resolved
@@ -481,7 +481,6 @@
             )
 
     # Check token balance for all requests to get currency unit
-<<<<<<< HEAD
     try:
         unit = check_token_balance(headers, request_body_dict)
         logger.debug(
@@ -493,9 +492,6 @@
             extra={"path": path, "status_code": e.status_code, "detail": str(e.detail)},
         )
         raise
-=======
-    _ = check_token_balance(headers, request_body_dict)
->>>>>>> 75606391
 
     # Handle authentication
     if x_cashu := headers.get("x-cashu", None):
@@ -538,7 +534,6 @@
     cost_per_request = 0
     # Only pay for request if we have request body data (for completions endpoints)
     if request_body_dict:
-<<<<<<< HEAD
         logger.info(
             "Processing payment for request",
             extra={
@@ -571,9 +566,6 @@
                 },
             )
             raise
-=======
-        cost_per_request = await pay_for_request(key, session, request_body_dict)
->>>>>>> 75606391
 
     # Prepare headers for upstream
     headers = prepare_upstream_headers(dict(request.headers))
@@ -583,100 +575,17 @@
         request, path, headers, request_body, key, session
     )
 
-<<<<<<< HEAD
-    if response.status_code != 200 and key.refund_address == "X-CASHU":
-        logger.warning(
-            "Upstream request failed, processing X-Cashu refund",
-            extra={
-                "status_code": response.status_code,
-                "path": path,
-                "key_hash": key.hashed_key[:8] + "...",
-                "key_balance": key.balance,
-            },
-        )
-
-        try:
-            refund_token = await x_cashu_refund(key, session, unit)
-            logger.info(
-                "X-Cashu refund processed for failed request",
-                extra={
-                    "status_code": response.status_code,
-                    "key_hash": key.hashed_key[:8] + "...",
-                    "refund_token_preview": refund_token[:20] + "..."
-                    if len(refund_token) > 20
-                    else refund_token,
-                    "balance_after_refund": key.balance,
-                },
-            )
-
-            response = Response(
-                content=json.dumps(
-                    {
-                        "error": {
-                            "message": "Error forwarding request to upstream",
-                            "type": "upstream_error",
-                            "code": response.status_code,
-                            "refund_token": refund_token,
-                        }
-                    }
-                ),
-                status_code=response.status_code,
-                media_type="application/json",
-            )
-            response.headers["X-Cashu"] = refund_token
-            return response
-        except Exception as refund_error:
-            logger.error(
-                "Failed to process X-Cashu refund",
-                extra={
-                    "error": str(refund_error),
-                    "error_type": type(refund_error).__name__,
-                    "key_hash": key.hashed_key[:8] + "...",
-                },
-            )
-
-    if key.refund_address == "X-CASHU":
-        logger.info(
-            "Processing final X-Cashu refund",
-            extra={"key_hash": key.hashed_key[:8] + "...", "key_balance": key.balance},
-        )
-
-        try:
-            refund_token = await x_cashu_refund(key, session, unit)
-            response.headers["X-Cashu"] = refund_token
-            logger.info(
-                "Final X-Cashu refund processed",
-                extra={
-                    "key_hash": key.hashed_key[:8] + "...",
-                    "refund_token_preview": refund_token[:20] + "..."
-                    if len(refund_token) > 20
-                    else refund_token,
-                    "balance_after_final_refund": key.balance,
-                },
-            )
-        except Exception as refund_error:
-            logger.error(
-                "Failed to process final X-Cashu refund",
-                extra={
-                    "error": str(refund_error),
-                    "error_type": type(refund_error).__name__,
-                    "key_hash": key.hashed_key[:8] + "...",
-                },
-            )
-
-    logger.info(
-        "Proxy request completed",
-        extra={
-            "path": path,
-            "status_code": response.status_code,
-            "key_hash": key.hashed_key[:8] + "...",
-            "final_key_balance": key.balance,
-        },
-    )
-=======
     if response.status_code != 200:
         await revert_pay_for_request(key, session, cost_per_request)
->>>>>>> 75606391
+        logger.warning(
+            "Upstream request failed, revert payment",
+            extra={
+                "status_code": response.status_code,
+                "path": path,
+                "key_hash": key.hashed_key[:8] + "...",
+                "key_balance": key.balance,
+            },
+        )
 
     return response
 
