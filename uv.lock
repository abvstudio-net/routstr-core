--- conflicted
+++ resolved
@@ -1742,11 +1742,7 @@
 [[package]]
 name = "routstr"
 version = "0.1.0"
-<<<<<<< HEAD
-source = { editable = "." }
-=======
 source = { virtual = "." }
->>>>>>> 6fdbdb2b
 dependencies = [
     { name = "aiosqlite" },
     { name = "cashu" },
@@ -1762,8 +1758,6 @@
 [package.dev-dependencies]
 dev = [
     { name = "aiohttp" },
-    { name = "cashu" },
-    { name = "fastapi" },
     { name = "httpx" },
     { name = "mypy" },
     { name = "openai" },
@@ -1772,7 +1766,6 @@
     { name = "pytest-asyncio" },
     { name = "pytest-benchmark" },
     { name = "pytest-cov" },
-    { name = "rich" },
     { name = "ruff" },
 ]
 
@@ -1792,8 +1785,6 @@
 [package.metadata.requires-dev]
 dev = [
     { name = "aiohttp", specifier = ">=3.9.0" },
-    { name = "cashu", specifier = ">=0.17.0" },
-    { name = "fastapi", specifier = ">=0.115.14" },
     { name = "httpx", specifier = ">=0.25.2" },
     { name = "mypy", specifier = ">=1.15.0" },
     { name = "openai", specifier = ">=1.76.0" },
@@ -1802,7 +1793,6 @@
     { name = "pytest-asyncio", specifier = ">=0.24.0" },
     { name = "pytest-benchmark", specifier = ">=4.0.0" },
     { name = "pytest-cov", specifier = ">=6.1.1" },
-    { name = "rich", specifier = ">=14.1.0" },
     { name = "ruff", specifier = ">=0.11.6" },
 ]
 
